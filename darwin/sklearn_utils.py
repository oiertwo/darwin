# -*- coding: utf-8 -*-

#------------------------------------------------------------------------------
#Authors:
# Alexandre Manhaes Savio <alexsavio@gmail.com>
# Grupo de Inteligencia Computational <www.ehu.es/ccwintco>
# Neurita S.L.
#
# BSD 3-Clause License
#
# 2014, Alexandre Manhaes Savio
# Use this at your own risk!
#------------------------------------------------------------------------------

import numpy as np
import logging

#classification
from sklearn import tree
from sklearn.svm import SVC
from sklearn.svm import LinearSVC
from sklearn.mixture import GMM
from sklearn.ensemble import RandomForestClassifier
from sklearn.linear_model import SGDClassifier
from sklearn.linear_model import Perceptron

#feature selection
from sklearn.feature_selection import f_classif
from sklearn.feature_selection import SelectPercentile
from sklearn.feature_selection import SelectFdr
from sklearn.feature_selection import SelectFpr
from sklearn.feature_selection import SelectKBest, f_regression
from sklearn.ensemble import ExtraTreesClassifier

#cross-validation
from sklearn.cross_validation import KFold
from sklearn.cross_validation import LeaveOneOut
from sklearn.cross_validation import StratifiedKFold

#scores
from sklearn.metrics import roc_auc_score

#other decompositions
from sklearn.decomposition import PCA
from sklearn.decomposition import RandomizedPCA
from sklearn.lda import LDA
from sklearn.feature_selection import RFECV
from sklearn.feature_selection import RFE

#pipelining
from sklearn.pipeline import Pipeline, FeatureUnion

from .features import (PearsonCorrelationSelection,
                       BhatacharyyaGaussianSelection,
                       WelchTestSelection)

from .threshold import Threshold
from .utils.strings import append_to_keys

log = logging.getLogger(__name__)


def get_clfmethod(clfmethod, n_feats, **clf_kwargs):
    """Return a classification method and a classifiers parameter grid-search

    Parameters
    ----------
    clfmethod: str
    See get_classification_algorithm for possible choices

    n_feats: int
        Number of features of the input dataset. This is useful for
        adjusting the feature selection and classification grid search
        parameters

    Returns
    -------
    classifier, param_grid
    """
    classifier = get_classification_algorithm(clfmethod, **clf_kwargs)

    param_grid = get_classifier_parameter_grid(clfmethod, n_feats)

    return classifier, param_grid


def get_classification_algorithm(clfmethod, **clf_kwargs):
    """
    Parameters
    ----------
    clfmethod: str
        clfmethod choices: 'cart', 'rf', 'gmm', 'rbfsvm', 'polysvm', 'linsvm',
                           'sgd', 'percep'

    Returns
    -------
    sklearn.classifier
    """

<<<<<<< HEAD
    max_iter = clf_kwargs.get('max_iter', 50000) 
=======
    max_iter = clf_kwargs.get('max_iter', 50000)
>>>>>>> ea3d2982

    #classifiers
    classifiers = {'cart': tree.DecisionTreeClassifier(),

                   'rf': RandomForestClassifier(max_depth=None,
                                                min_samples_split=1,
                                                random_state=None,
                                                **clf_kwargs),

                   'extratrees': ExtraTreesClassifier(),

                   'gmm': GMM(init_params='wc', n_iter=20, **clf_kwargs),

                   'rbfsvm': SVC(probability=True, max_iter=max_iter,
                                 class_weight='auto', **clf_kwargs),

                   'polysvm': SVC(probability=True, max_iter=max_iter,
                                  class_weight='auto', **clf_kwargs),

                   'linsvm': LinearSVC(class_weight='auto', **clf_kwargs),

                   'sgd': SGDClassifier(fit_intercept=True,
                                        class_weight='auto', shuffle=True,
                                        n_iter=np.ceil(10**6 / 416),
                                        loss='modified_huber', **clf_kwargs),

                   'percep': Perceptron(class_weight='auto', **clf_kwargs),
                   }

    return classifiers[clfmethod]


def get_classifier_parameter_grid(clfmethod, n_feats):
    """
    Parameters
    ----------
    clfmethod: str
        clfmethod choices: 'cart', 'rf', 'gmm', 'rbfsvm', 'polysvm', 'linsvm',
                           'sgd', 'percep', 'extratrees'

    n_feats: int
        Number of features in the dataset to adjust feature selection adjust
        grid_search parameters.

    Returns
    -------
    clgrid[clfmethod]
        The parameter grid.
    """
    #Classifiers parameter values for grid search
    if n_feats < 10:
        n_feats_step = 2
    elif n_feats < 100:
        n_feats_step = 5
    else:
        n_feats_step = 20

    max_feats = list(range(1, n_feats, n_feats_step))
    max_feats.extend([None, 'auto', 'sqrt', 'log2'])

    clgrid = {'cart': dict(criterion=['gini', 'entropy'],
                           max_depth=[None, 10, 20, 30]),

              'rf': dict(n_estimators=[3, 5, 10, 30, 50, 100],
                         max_features=max_feats),

              'gmm': dict(n_components=[2, 3, 4, 5],
                          covariance_type=['spherical', 'tied',
                                           'diag'],
                          thresh=[True, False]),

              'extratrees': dict(n_estimators=[10, 30, 50],
                                 max_features=max_feats),

              # 'svm'  : dict(kernel = ['rbf', 'linear', 'poly'],
              #               C = np.logspace(-3, 3, num=7, base=10),
              #               gamma = np.logspace(-3, 3, num=7, base=10),
              #               coef0 = np.logspace(-3, 3, num=7, base=10)),
              # 'svm'   : dict(kernel = ['rbf', 'poly'],
              #                C = np.logspace(-3, 3, num=7, base=10),
              #                gamma = np.logspace(-3, 3, num=7, base=10),
              #                coef0=np.logspace(-3, 3, num=7, base=10)),

              'rbfsvm': dict(kernel=['rbf'],
                             C=np.logspace(-3, 3, num=7, base=10),
                             gamma=np.logspace(-3, 3, num=7, base=10)),

              'polysvm': dict(kernel=['poly'],
                              C=np.logspace(-3, 3, num=7, base=10),
                              degree=np.logspace(-3, 3, num=7, base=10)),

              'linsvm': dict(C=np.logspace(-3, 3, num=7, base=10)),

              'sgd': dict(loss=['hinge', 'modified_huber', 'log'],
                          penalty=["l1", "l2", "elasticnet"],
                          alpha=np.logspace(-6, -1, num=6, base=10)),

              'percep': dict(penalty=[None, 'l2', 'l1', 'elasticnet'],
                             alpha=np.logspace(-3, 3, num=7, base=10)),
              }

    return clgrid[clfmethod]


def get_fsmethod(fsmethod, n_feats, n_jobs=1, **kwargs):
    """Creates a feature selectin method and a parameter grid-search.

    Parameters
    ----------
    fsmethod: string
        fsmethod choices: 'rfe', 'rfecv', 'univariate', 'fpr', 'fdr',
                      'extratrees', 'pca', 'rpca', 'lda', 'anova',
                      'pearson', 'bhattacharyya', 'welchtest'

    n_feats: int
        Number of features in the dataset to adjust feature selection
        grid_search parameters.

    n_jobs: int

    kwargs:
        @keyword rfe_ste
        @keyword pca_n_comps
        @keyword feats_to_sel
        @keyword threshold_method: see macuto.threshold.Threshold
        @keyword threshold_value_grid

    Returns
    -------
    fsmethods[fsmethod], fsgrid[fsmethod]
    """
    #calculate RFE and RFECV step
    if n_feats <= 20:
        rfe_step = 1
    else:
        rfe_step = 0.05

    rfe_step = kwargs.get('rfe_step', rfe_step)

    threshold_method = kwargs.get('threshold_method', 'robust')

    threshold_value_grid = kwargs.get('threshold_value_grid',
                                      [0.90, 0.95, 0.99])

    thresholds = [Threshold(threshold_method, thr_value) for thr_value in
                  threshold_value_grid]

    #Feature selection procedures
                 #http://scikit-learn.org/stable/modules/generated/sklearn.feature_selection.RFE.html
    fsmethods = {'rfe': RFE(estimator=SVC(kernel="linear"),
                            step=rfe_step, n_features_to_select=2),

                 #http://scikit-learn.org/stable/modules/generated/sklearn.feature_selection.RFE.html
                 'rfecv': RFECV(estimator=SVC(kernel="linear"),
                                step=rfe_step, loss_func=roc_auc_score), #cv=3, default; cv=StratifiedKFold(n_subjs, 3)

                 #Univariate Feature selection: http://scikit-learn.org/stable/modules/generated/sklearn.feature_selection.SelectPercentile.html
                 'univariate': SelectPercentile(f_classif, percentile=5),

                 #http://scikit-learn.org/stable/modules/generated/sklearn.feature_selection.SelectFpr.html
                 'fpr': SelectFpr(f_classif, alpha=0.05),

                 #http://scikit-learn.org/stable/modules/generated/sklearn.feature_selection.SelectFdr.html
                 'fdr': SelectFdr(f_classif, alpha=0.05),

                 #http://scikit-learn.org/stable/modules/feature_selection.html
                 'extratrees': ExtraTreesClassifier(n_estimators=50,
                                                    max_features='auto',
                                                    n_jobs=n_jobs,
                                                    random_state=0), #compute_importances=True (default)

                 'pca': PCA(n_components='mle'),
                 'rpca': RandomizedPCA(random_state=0),
                 'lda': LDA(),

                  #http://scikit-learn.org/dev/auto_examples/feature_selection_pipeline.html
                 'anova': SelectKBest(f_regression, k=n_feats),
                 'pearson': PearsonCorrelationSelection(thresholds[0]),
                 'bhattacharyya': BhatacharyyaGaussianSelection(thresholds[0]),
                 'welchtest': WelchTestSelection(thresholds[0]),
                 }

    #feature selection parameter values for grid search
    max_feats = ['auto']
    if n_feats < 10:
        feats_to_sel = list(range(2, n_feats, 2))
        n_comps = list(range(1, n_feats, 2))
    else:
        feats_to_sel = list(range(2, 20, 4))
        n_comps = list(range(1, 30, 4))
    max_feats.extend(feats_to_sel)

    n_comps_pca = list(n_comps)
    n_comps_pca.extend(['mle'])

    fsgrid = {'rfe': dict(estimator_params=[dict(C=0.1), dict(C=1),
                                            dict(C=10)],
                          n_features_to_select=feats_to_sel),
              'rfecv': dict(estimator_params=[dict(C=0.1), dict(C=1),
                                              dict(C=10)]),
              'univariate': dict(percentile=[1, 3, 5, 10]),
              'fpr': dict(alpha=[1, 3, 5, 10]),
              'fdr': dict(alpha=[1, 3, 5, 10]),
              'extratrees': dict(n_estimators=[1, 3, 5, 10, 30, 50],
                                 max_features=max_feats),
              'pca': dict(n_components=n_comps_pca,
                          whiten=[True, False]),
              'rpca': dict(n_components=n_comps,
                           iterated_power = [3, 4, 5],
                           whiten=[True, False]),
              'lda': dict(n_components=n_comps),
              'anova': dict(k=n_comps),

              'pearson': dict(threshold=thresholds),
              'bhattacharyya': dict(threshold=thresholds),
              'welchtest': dict(threshold=thresholds),
              }

    return fsmethods[fsmethod], fsgrid[fsmethod]


def get_cv_method(targets, cvmethod='10', stratified=True):
    """Creates a cross-validation object

    Parameters
    ----------
    targets   : list or vector
        Class labels set in the same order as in X

    cvmethod  : string or int
        String of a number or number for a K-fold method, 'loo' for LeaveOneOut

    stratified: bool
        Indicates whether to use a Stratified K-fold approach

    Returns
    -------
    Returns a class from sklearn.cross_validation
    """
    n = len(targets)

    if cvmethod == 'loo':
        return LeaveOneOut(n)

    if stratified:
        if isinstance(cvmethod, int):
            return StratifiedKFold(targets, cvmethod)
        elif isinstance(cvmethod, str):
            if cvmethod.isdigit():
                return StratifiedKFold(targets, int(cvmethod))
    else:
        if isinstance(cvmethod, int):
            return KFold(n, cvmethod)

        elif isinstance(cvmethod, str):
            if cvmethod.isdigit():
                return KFold(n, int(cvmethod))

    return StratifiedKFold(targets, int(cvmethod))


def get_pipeline(fsmethod1, fsmethod2, clfmethod, n_feats, n_cpus,
                 fs1_kwargs={}, fs2_kwargs={}, clf_kwargs={}):
    """Returns an instance of a sklearn Pipeline given the parameters

    Parameters
    ----------
    fsmethod1: str
        See get_fsmethod docstring for valid values

    fsmethod2: str
        See get_fsmethod docstring for valid values

    clfmethod: str
        See get_clfmethod docstring for valid values

    n_feats: int
        Number of features

    n_cpus: int

    fs1_kwargs: dict

    fs2_kwargs: dict

    clf_kwargs: dict

    Returns
    -------
    pipe, params
    """

    log.info('Preparing pipeline')

    combined_features = None
    if fsmethod1 is not None or fsmethod2 is not None:
        #feature selection pipeline
        fs1n = fsmethod1
        fs2n = fsmethod2

        #informing user
        info = 'Selecting features: FSMETHOD1: ' + fs1n
        if fs2n is not None:
            info += ', FSMETHOD2: ' + fs2n
        log.info(info)

        #union of feature selection processes
        fs1, fs1p = get_fsmethod(fs1n, n_feats, n_cpus, **fs1_kwargs)
        fs1p = append_to_keys(fs1p, fs1n + '__')
        if fs2n is not None:
            fs2, fs2p = get_fsmethod(fs2n, n_feats, n_cpus, **fs2_kwargs)
            fs2p = append_to_keys(fs2p, fs2n + '__')

            combined_features = FeatureUnion([(fs1n, fs1), (fs2n, fs2)])
            fsp = dict(list(fs1p.items()) + list(fs2p.items()))
        else:
            combined_features = FeatureUnion([(fs1n, fs1)])
            fsp = fs1p

    #classifier instance
    classif, clp = get_clfmethod(clfmethod, n_feats, **clf_kwargs)
    #clp     = append_to_keys(clgrid[clfmethod], clfmethod + '__')

    #if clfmethod == 'gmm':
    #    classif.means_ = np.array([X_train[y_train == i].mean(axis=0)
    #                     for i in xrange(n_class)])

    #creating pipeline
    if combined_features is not None:
        pipe = Pipeline([('fs', combined_features), ('cl', classif)])

        #arranging parameters for the whole pipeline
        clp = append_to_keys(clp, 'cl__')
        fsp = append_to_keys(fsp, 'fs__')
        params = dict(list(clp.items()) + list(fsp.items()))
    else:
        #pipe does not work
        #pipe = Pipeline([ ('cl', classif) ])
        #arranging parameters for the whole pipeline
        #clp = append_to_keys(clp, 'cl__')
        pipe = classif
        params = clp

    return pipe, params<|MERGE_RESOLUTION|>--- conflicted
+++ resolved
@@ -97,11 +97,7 @@
     sklearn.classifier
     """
 
-<<<<<<< HEAD
-    max_iter = clf_kwargs.get('max_iter', 50000) 
-=======
     max_iter = clf_kwargs.get('max_iter', 50000)
->>>>>>> ea3d2982
 
     #classifiers
     classifiers = {'cart': tree.DecisionTreeClassifier(),
